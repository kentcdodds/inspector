#!/usr/bin/env node

import { join, dirname } from "path";
import { fileURLToPath } from "url";
import handler from "serve-handler";
import http from "http";

const __dirname = dirname(fileURLToPath(import.meta.url));
const distPath = join(__dirname, "../dist");

const server = http.createServer((request, response) => {
  return handler(request, response, {
    public: distPath,
    rewrites: [{ source: "/**", destination: "/index.html" }],
  });
});

<<<<<<< HEAD
const port = process.env.PORT || 6274;
server.listen(port, () => {});
=======
const port = process.env.PORT || 5173;
server.on("listening", () => {
  console.log(
    `🔍 MCP Inspector is up and running at http://127.0.0.1:${port} 🚀`,
  );
});
server.on("error", (err) => {
  if (err.message.includes(`EADDRINUSE`)) {
    console.error(
      `❌  MCP Inspector PORT IS IN USE at http://127.0.0.1:${port} ❌ `,
    );
  } else {
    throw err;
  }
});
server.listen(port);
>>>>>>> 2f854304
<|MERGE_RESOLUTION|>--- conflicted
+++ resolved
@@ -15,11 +15,7 @@
   });
 });
 
-<<<<<<< HEAD
 const port = process.env.PORT || 6274;
-server.listen(port, () => {});
-=======
-const port = process.env.PORT || 5173;
 server.on("listening", () => {
   console.log(
     `🔍 MCP Inspector is up and running at http://127.0.0.1:${port} 🚀`,
@@ -34,5 +30,4 @@
     throw err;
   }
 });
-server.listen(port);
->>>>>>> 2f854304
+server.listen(port);